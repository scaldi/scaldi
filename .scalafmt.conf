--- conflicted
+++ resolved
@@ -1,10 +1,5 @@
-<<<<<<< HEAD
 version = 3.2.1
-
-=======
-version = 3.0.8
 runner.dialect = scala213
->>>>>>> ea05d6c4
 project.git = true
 
 maxColumn = 120
