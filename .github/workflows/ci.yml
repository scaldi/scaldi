# This file was automatically generated by sbt-github-actions using the
# githubWorkflowGenerate task. You should add and commit this file to
# your git repository. It goes without saying that you shouldn't edit
# this file by hand! Instead, if you wish to make changes, you should
# change your sbt build configuration to revise the workflow description
# to meet your needs, then regenerate this file.

name: Continuous Integration

on:
  pull_request:
    branches: ['**']
  push:
    branches: ['**']
    tags: [v*]

env:
  GITHUB_TOKEN: ${{ secrets.GITHUB_TOKEN }}

jobs:
  build:
    name: Build and Test
    strategy:
      matrix:
        os: [ubuntu-latest]
<<<<<<< HEAD
        scala: [2.11.12, 2.12.14, 2.13.5]
=======
        scala: [2.11.12, 2.12.13, 2.13.6]
>>>>>>> e44660c5
        java: [adopt@1.8, adopt@1.11]
    runs-on: ${{ matrix.os }}
    steps:
      - name: Checkout current branch (full)
        uses: actions/checkout@v2
        with:
          fetch-depth: 0

      - name: Setup Java and Scala
        uses: olafurpg/setup-scala@v10
        with:
          java-version: ${{ matrix.java }}

      - name: Cache sbt
        uses: actions/cache@v2
        with:
          path: |
            ~/.sbt
            ~/.ivy2/cache
            ~/.coursier/cache/v1
            ~/.cache/coursier/v1
            ~/AppData/Local/Coursier/Cache/v1
            ~/Library/Caches/Coursier/v1
          key: ${{ runner.os }}-sbt-cache-v2-${{ hashFiles('**/*.sbt') }}-${{ hashFiles('project/build.properties') }}

      - name: Check that workflows are up to date
        run: sbt --client '++${{ matrix.scala }}; githubWorkflowCheck'

      - name: Build project
        run: sbt --client '++${{ matrix.scala }}; test'

      - name: Compress target directories
        run: tar cf targets.tar target project/target

      - name: Upload target directories
        uses: actions/upload-artifact@v2
        with:
          name: target-${{ matrix.os }}-${{ matrix.scala }}-${{ matrix.java }}
          path: targets.tar

  publish:
    name: Publish Artifacts
    needs: [build]
    if: github.event_name != 'pull_request' && (startsWith(github.ref, 'refs/tags/v'))
    strategy:
      matrix:
        os: [ubuntu-latest]
        scala: [2.12.14]
        java: [adopt@1.8]
    runs-on: ${{ matrix.os }}
    steps:
      - name: Checkout current branch (full)
        uses: actions/checkout@v2
        with:
          fetch-depth: 0

      - name: Setup Java and Scala
        uses: olafurpg/setup-scala@v10
        with:
          java-version: ${{ matrix.java }}

      - name: Cache sbt
        uses: actions/cache@v2
        with:
          path: |
            ~/.sbt
            ~/.ivy2/cache
            ~/.coursier/cache/v1
            ~/.cache/coursier/v1
            ~/AppData/Local/Coursier/Cache/v1
            ~/Library/Caches/Coursier/v1
          key: ${{ runner.os }}-sbt-cache-v2-${{ hashFiles('**/*.sbt') }}-${{ hashFiles('project/build.properties') }}

      - name: Download target directories (2.11.12)
        uses: actions/download-artifact@v2
        with:
          name: target-${{ matrix.os }}-2.11.12-${{ matrix.java }}

      - name: Inflate target directories (2.11.12)
        run: |
          tar xf targets.tar
          rm targets.tar

      - name: Download target directories (2.12.14)
        uses: actions/download-artifact@v2
        with:
          name: target-${{ matrix.os }}-2.12.14-${{ matrix.java }}

      - name: Inflate target directories (2.12.14)
        run: |
          tar xf targets.tar
          rm targets.tar

      - name: Download target directories (2.13.6)
        uses: actions/download-artifact@v2
        with:
          name: target-${{ matrix.os }}-2.13.6-${{ matrix.java }}

      - name: Inflate target directories (2.13.6)
        run: |
          tar xf targets.tar
          rm targets.tar

      - env:
          PGP_PASSPHRASE: ${{ secrets.PGP_PASSPHRASE }}
          PGP_SECRET: ${{ secrets.PGP_SECRET }}
          SONATYPE_PASSWORD: ${{ secrets.SONATYPE_PASSWORD }}
          SONATYPE_USERNAME: ${{ secrets.SONATYPE_USERNAME }}
        run: sbt --client '++${{ matrix.scala }}; ci-release'<|MERGE_RESOLUTION|>--- conflicted
+++ resolved
@@ -23,11 +23,7 @@
     strategy:
       matrix:
         os: [ubuntu-latest]
-<<<<<<< HEAD
-        scala: [2.11.12, 2.12.14, 2.13.5]
-=======
         scala: [2.11.12, 2.12.13, 2.13.6]
->>>>>>> e44660c5
         java: [adopt@1.8, adopt@1.11]
     runs-on: ${{ matrix.os }}
     steps:
