--- conflicted
+++ resolved
@@ -1,397 +1,393 @@
-package scaldi
-
-import java.io.{File, FileInputStream, InputStream}
-import java.util.Properties
-
-import com.typesafe.config._
-import scaldi.util.Util._
-
-import scala.collection.JavaConverters._
-import scala.concurrent.duration.Duration
-import scala.reflect.runtime.universe.{Type, typeOf}
-import scala.sys._
-import scala.util.control.NonFatal
-
-/**
- * Module is a place where you declare your bindings.
- * It's also the most common injector that you can use in most cases.
- * It's a mutable injector so it can have a lifecycle and it also provides nice DSL for the bindings.
- *
- *
- * Module is an Injectable instance thanks to that you can inject other dependencies in module's bindings.
- */
-trait Module extends WordBinder
-                with InjectorWithLifecycle[Module]
-                with Injectable
-                with MutableInjectorUser
-                with ShutdownHookLifecycleManager {
-<<<<<<< HEAD
-  def getBindingInternal(identifiers: List[Identifier]) = wordBindings find (_ isDefinedFor identifiers)
-=======
-
-  /**
-   * @inheritdoc
-   */
-  def getBindingInternal(identifiers: List[Identifier]) = wordBindings find (_ isDefinedFor identifiers)
-
-  /**
-   * @inheritdoc
-   */
->>>>>>> 6a42b37e
-  def getBindingsInternal(identifiers: List[Identifier]) = wordBindings filter (_ isDefinedFor identifiers)
-
-  /**
-   * @inheritdoc
-   */
-  protected def init(lifecycleManager: LifecycleManager) = initEagerWordBindings(lifecycleManager)
-}
-
-@deprecated("StaticModule is deprecated and will be removed soon. As an alternative you can " +
-  "use `ImmutableWrapper` injector to define an immutability boundary in composition or create " +
-  "your own injector that is marked as `ImmutableInjector`.", "0.5")
-trait StaticModule extends ReflectionBinder
-                      with ImmutableInjector
-                      with Injectable {
-  /**
-   * @inheritdoc
-   */
-  def getBinding(identifiers: List[Identifier]) = reflectiveBindings find (_ isDefinedFor identifiers)
-
-  /**
-   * @inheritdoc
-   */
-  def getBindings(identifiers: List[Identifier]) = reflectiveBindings filter (_ isDefinedFor identifiers)
-
-  implicit val injector: Injector = this
-}
-
-/**
- * Same as module, but with accessible `Injectable`'s methods.
- */
-class DynamicModule extends WordBinder
-                       with InjectorWithLifecycle[DynamicModule]
-                       with OpenInjectable
-                       with MutableInjectorUser
-                       with ShutdownHookLifecycleManager {
-
-  /**
-   * @inheritdoc
-   */
-  def getBindingInternal(identifiers: List[Identifier]) = wordBindings find (_ isDefinedFor identifiers)
-
-  /**
-   * @inheritdoc
-   */
-  def getBindingsInternal(identifiers: List[Identifier]) = wordBindings filter (_ isDefinedFor identifiers)
-
-  /**
-   * @inheritdoc
-   */
-  protected def init(lifecycleManager: LifecycleManager) = initEagerWordBindings(lifecycleManager)
-}
-
-object DynamicModule {
-  /**
-   * Standard factory method that accepts function that may initialize DynamicModule' bindings upon creation.
-   * It lets initializing module with function instead of extending it
-   *
-   * {{{
-   *   implicit val injector = DynamicModule({ module =>
-   *      module.bind [Int] identifiedBy 'httpPort to 8081
-   *      module.bind [Server] identifiedBy 'http to HttpServer(inject [String] ('httpHost), inject [Int] ('httpPort))
-   *      module.binding identifiedBy 'database and "local" to MysqlDatabase("my_app")
-   *   })
-   * }}}
-   *
-   * @param initBindingsFn function initializing DynamicModule upon creation
-   * @return initialized DynamicModule
-   */
-  def apply(initBindingsFn: DynamicModule => Unit): Injector = new DynamicModule <| initBindingsFn
-}
-
-/**
- * Factory for creating injector from command line arguments
- */
-object Args {
-  /**
-   * Factory method used to initialize  a `Module` with binded command line arguments
-   * @param args array that will be binded to `'args` identifier
-   * @return new `DynamicModule` with a binding defined for command line arguments
-   */
-  def apply(args: Array[String]): Injector = DynamicModule(m => m.bind[Array[String]] identifiedBy 'args toNonLazy args)
-}
-
-/**
- * Empty injector, used for injector combination or as a filler where injector is required,
- * but there are no bindings.
- */
-object NilInjector extends ImmutableInjector {
-  /**
-   * @inheritdoc
-   */
-  def getBinding(identifiers: List[Identifier]) = None
-
-  /**
-   * @inheritdoc
-   */
-  def getBindings(identifiers: List[Identifier]) = Nil
-}
-
-/**
- * Used to look up for simple bindings in system properties.
- */
-object SystemPropertiesInjector extends RawInjector {
-  /**
-   * @inheritdoc
-   * @param name system property's name
-   * @return system property defined by `name`
-   */
-  def getRawValue(name: String) = props get name
-}
-
-/**
- * Used to look for simple bindings in supplied properties (hash table)
- * @param properties hash table with properties
- */
-class PropertiesInjector private(properties: Properties) extends RawInjector {
-  /**
-   * @inheritdoc
-   * @param name property's name
-   * @return property defined by `name` as instance of String
-   */
-  def getRawValue(name: String) = Option(properties get name).map(_.asInstanceOf[String])
-}
-
-/**
- * Factories to handle different type of properties' source.
- */
-object PropertiesInjector {
-  /**
-   * Factory method to retrieve properties from a file name.
-   * @param fileName name of the file with properties
-   * @return an instance of `PropertiesInjector` with properties from file with supplied file name
-   */
-  def apply(fileName: String): PropertiesInjector = apply(new File(fileName))
-
-  /**
-   * Factory method to retrieve properties from a file.
-   * @param file file with properties
-   * @return an instance of `PropertiesInjector` with properties from supplied file
-   */
-  def apply(file: File): PropertiesInjector = apply(new FileInputStream(file))
-
-  /**
-   * Factory method to retrieve properties from an input stream.
-   * @param stream input stream which will supply properties
-   * @return an instance of `PropertiesInjector` with properties from input stream
-   */
-  def apply(stream: InputStream): PropertiesInjector = apply(new Properties <| (_ load stream))
-
-  /**
-   * Factory method to retrieve properties from a Properties instance.
-   * @param properties `Properties` instance with properties
-   * @return an instance of `PropertiesInjector` with properties supplied `Properties` instance
-   */
-  def apply(properties: Properties): PropertiesInjector = new PropertiesInjector(properties)
-}
-
-/**
- * Injector with bindings found in supplied typesafe configuration
- * @param config typesafe configuration to get bindings from
- */
-class TypesafeConfigInjector private(config: Config) extends RawInjector {
-  /**
-   * @inheritdoc
-   */
-  override protected def discoverBinding(name: String, tpe: Type, ids: List[Identifier]) = {
-    val value = try {
-      if (tpe =:= typeOf[Int]) Some(config.getInt(name))
-      else if (tpe =:= typeOf[List[Int]]) Some(config.getIntList(name).asScala.toList map (_.intValue))
-      else if (tpe =:= typeOf[Integer]) Some(config.getInt(name): java.lang.Integer)
-      else if (tpe =:= typeOf[List[Integer]]) Some(config.getIntList(name).asScala.toList)
-      else if (tpe =:= typeOf[Long]) Some(config.getLong(name))
-      else if (tpe =:= typeOf[List[Long]]) Some(config.getLongList(name).asScala.toList map (_.longValue))
-      else if (tpe =:= typeOf[java.lang.Long]) Some(config.getLong(name): java.lang.Long)
-      else if (tpe =:= typeOf[List[java.lang.Long]]) Some(config.getLongList(name).asScala.toList)
-      else if (tpe =:= typeOf[Double]) Some(config.getDouble(name))
-      else if (tpe =:= typeOf[List[Double]]) Some(config.getDoubleList(name).asScala.toList map (_.doubleValue))
-      else if (tpe =:= typeOf[java.lang.Double]) Some(config.getDouble(name): java.lang.Double)
-      else if (tpe =:= typeOf[List[java.lang.Double]]) Some(config.getDoubleList(name).asScala.toList)
-      else if (tpe =:= typeOf[Boolean]) Some(config.getBoolean(name))
-      else if (tpe =:= typeOf[List[Boolean]]) Some(config.getBooleanList(name).asScala.toList map (_.booleanValue))
-      else if (tpe =:= typeOf[java.lang.Boolean]) Some(config.getBoolean(name): java.lang.Boolean)
-      else if (tpe =:= typeOf[List[java.lang.Boolean]]) Some(config.getBooleanList(name).asScala.toList)
-      else if (tpe =:= typeOf[File]) Some(new File(config.getString(name)))
-      else if (tpe =:= typeOf[List[File]]) Some(config.getStringList(name).asScala.toList map (new File(_)))
-      else if (tpe =:= typeOf[Duration]) Some(Duration(config.getString(name)))
-      else if (tpe =:= typeOf[List[Duration]]) Some(config.getStringList(name).asScala.toList map (Duration(_)))
-      else if (tpe =:= typeOf[String]) Some(config.getString(name))
-      else if (tpe =:= typeOf[List[String]]) Some(config.getStringList(name).asScala.toList)
-      else if (tpe =:= typeOf[Config]) Some(config.getConfig(name))
-      else if (tpe =:= typeOf[List[Config]]) Some(config.getConfigList(name).asScala.toList)
-      else if (tpe =:= typeOf[ConfigValue]) Some(config.getValue(name))
-      else if (tpe =:= typeOf[ConfigList]) Some(config.getList(name))
-      else if (tpe =:= typeOf[ConfigObject]) Some(config.getObject(name))
-      else if (tpe =:= typeOf[List[ConfigObject]]) Some(config.getObjectList(name).asScala.toList)
-      else None
-    } catch {
-      case NonFatal(e) => None
-    }
-
-    value map (RawBinding(_, ids))
-  }
-
-  /**
-   * @inheritdoc
-   */
-  def getRawValue(name: String) = throw new IllegalStateException("Should not be used")
-}
-
-/**
- * Factories to handle different type of Typesafe config's source.
- */
-object TypesafeConfigInjector {
-  /**
-   * Initializes injector with application's configuration.
-   * @return initialized injector
-   */
-  def apply(): TypesafeConfigInjector = apply(ConfigFactory.load())
-
-  /**
-   * Initializes injector with the configuration found at `basename`.
-   * @param baseName the base name of configuration file
-   * @return initialized injector
-   */
-  def apply(baseName: String): TypesafeConfigInjector = apply(ConfigFactory.load(baseName))
-
-  /**
-   * Initializes injector with the supplied config.
-   * @param config configuration instance
-   * @return initialized injector
-   */
-  def apply(config: Config): TypesafeConfigInjector = new TypesafeConfigInjector(config)
-}
-
-/**
- * Abstract `Injector` implementation that may be extended by other injectors that get values from
- * specific source (command line, typesafe config, properties, etc.)
- */
-trait RawInjector extends Injector {
-  private var bindingCache: List[Binding] = Nil
-
-  /**
-   * Used to retrieve value from other places than modules (config, system, etc.).
-   * @param name name of the value
-   * @return raw value defined by name
-   */
-  def getRawValue(name: String): Option[String]
-
-  /**
-   * @inheritdoc
-   */
-  def getBinding(identifiers: List[Identifier]) = discoverBinding(identifiers)
-
-  /**
-   * @inheritdoc
-   */
-  def getBindings(identifiers: List[Identifier]) = discoverBinding(identifiers).toList
-
-  /**
-   * Retrieves bindings from cache based on supplied identifiers.
-   * @param ids identifiers describing binding
-   * @return found binding, `None` if binding was not found
-   */
-  protected def discoverBinding(ids: List[Identifier]): Option[Binding] =
-    bindingCache find (_ isDefinedFor ids) orElse {
-      (ids match {
-        case TypeTagIdentifier(c) :: StringIdentifier(name) :: Nil => discoverBinding(name, c, ids)
-        case StringIdentifier(name) :: TypeTagIdentifier(c) :: Nil => discoverBinding(name, c, ids)
-        case _ => None
-      }) match {
-        case res @ Some(binding) =>
-          bindingCache = bindingCache :+ binding
-          res
-        case None => None
-      }
-    }
-
-  /**
-   * Retrieves value by name, converts it to specified type and associates it with supplied identifiers.
-   * @param name name of the value to bind
-   * @param tpe type of the value to bind
-   * @param ids identifiers of the resulting binding
-   * @return option with resulting binding (`None` if binding was not found by name)
-   */
-  protected def discoverBinding(name: String, tpe: Type, ids: List[Identifier] = Nil): Option[Binding] =
-    getRawValue(name) flatMap (convert(_, tpe)) map (RawBinding(_, ids))
-
-  /**
-   * Converts value to a specified type.
-   * @param value supplied value
-   * @param tpe type to convert the value
-   * @return option with converted value (`None` if value could not be converted)
-   */
-  private def convert(value: String, tpe: Type): Option[Any] =
-    try {
-      if (tpe =:= typeOf[Int]) Some(value.toInt)
-      else if (tpe =:= typeOf[Integer]) Some(value.toInt: java.lang.Integer)
-      else if (tpe =:= typeOf[Long]) Some(value.toLong)
-      else if (tpe =:= typeOf[java.lang.Long]) Some(value.toLong: java.lang.Long)
-      else if (tpe =:= typeOf[Double]) Some(value.toDouble)
-      else if (tpe =:= typeOf[java.lang.Double]) Some(value.toDouble: java.lang.Double)
-      else if (tpe =:= typeOf[Boolean]) Some(value.toBoolean)
-      else if (tpe =:= typeOf[java.lang.Boolean]) Some(value.toBoolean: java.lang.Boolean)
-      else if (tpe =:= typeOf[File]) Some(new File(value))
-      else if (tpe =:= typeOf[Duration]) Some(Duration(value))
-      else if (tpe =:= typeOf[String]) Some(value)
-      else None
-    } catch {
-      case NonFatal(e) => None
-    }
-}
-
-/**
- * Binding with a raw value, not converted to any specific type (value from system properties, configuration, etc.).
- * @param value value of the binding
- * @param identifiers identifiers defining the binding
- */
-case class RawBinding(value: Any, identifiers: List[Identifier]) extends Binding {
-  /**
-   * @inheritdoc
-   */
-  val condition = None
-
-  /**
-   * @inheritdoc
-   */
-  override def get = Some(value)
-
-  /**
-   * @inheritdoc
-   */
-  override def isCacheable = true
-}
-
-/**
- * Container that transforms a list of bindings into a valid `Injector`
- * @param bindings function transforming injector into a list of bindings
- */
-class SimpleContainerInjector(bindings: Injector => List[BindingWithLifecycle]) extends MutableInjectorUser with InjectorWithLifecycle[SimpleContainerInjector] with ShutdownHookLifecycleManager {
-  lazy val preparedBindings = bindings(injector)
-
-  /**
-   * @inheritdoc
-   */
-  def getBindingInternal(identifiers: List[Identifier]) = preparedBindings find (_ isDefinedFor identifiers)
-
-  /**
-   * @inheritdoc
-   */
-  def getBindingsInternal(identifiers: List[Identifier]) = preparedBindings filter (_ isDefinedFor identifiers)
-
-  /**
-   * @inheritdoc
-   */
-  protected def init(lifecycleManager: LifecycleManager) =
-    preparedBindings |> (b => () => b.filter(_.isEager).foreach(_ get lifecycleManager))
+package scaldi
+
+import java.io.{File, FileInputStream, InputStream}
+import java.util.Properties
+
+import com.typesafe.config._
+import scaldi.util.Util._
+
+import scala.collection.JavaConverters._
+import scala.concurrent.duration.Duration
+import scala.reflect.runtime.universe.{Type, typeOf}
+import scala.sys._
+import scala.util.control.NonFatal
+
+/**
+ * Module is a place where you declare your bindings.
+ * It's also the most common injector that you can use in most cases.
+ * It's a mutable injector so it can have a lifecycle and it also provides nice DSL for the bindings.
+ *
+ *
+ * Module is an Injectable instance thanks to that you can inject other dependencies in module's bindings.
+ */
+trait Module extends WordBinder
+                with InjectorWithLifecycle[Module]
+                with Injectable
+                with MutableInjectorUser
+                with ShutdownHookLifecycleManager {
+
+  /**
+   * @inheritdoc
+   */
+  def getBindingInternal(identifiers: List[Identifier]) = wordBindings find (_ isDefinedFor identifiers)
+
+  /**
+   * @inheritdoc
+   */
+  def getBindingsInternal(identifiers: List[Identifier]) = wordBindings filter (_ isDefinedFor identifiers)
+
+  /**
+   * @inheritdoc
+   */
+  protected def init(lifecycleManager: LifecycleManager) = initEagerWordBindings(lifecycleManager)
+}
+
+@deprecated("StaticModule is deprecated and will be removed soon. As an alternative you can " +
+  "use `ImmutableWrapper` injector to define an immutability boundary in composition or create " +
+  "your own injector that is marked as `ImmutableInjector`.", "0.5")
+trait StaticModule extends ReflectionBinder
+                      with ImmutableInjector
+                      with Injectable {
+  /**
+   * @inheritdoc
+   */
+  def getBinding(identifiers: List[Identifier]) = reflectiveBindings find (_ isDefinedFor identifiers)
+
+  /**
+   * @inheritdoc
+   */
+  def getBindings(identifiers: List[Identifier]) = reflectiveBindings filter (_ isDefinedFor identifiers)
+
+  implicit val injector: Injector = this
+}
+
+/**
+ * Same as module, but with accessible `Injectable`'s methods.
+ */
+class DynamicModule extends WordBinder
+                       with InjectorWithLifecycle[DynamicModule]
+                       with OpenInjectable
+                       with MutableInjectorUser
+                       with ShutdownHookLifecycleManager {
+
+  /**
+   * @inheritdoc
+   */
+  def getBindingInternal(identifiers: List[Identifier]) = wordBindings find (_ isDefinedFor identifiers)
+
+  /**
+   * @inheritdoc
+   */
+  def getBindingsInternal(identifiers: List[Identifier]) = wordBindings filter (_ isDefinedFor identifiers)
+
+  /**
+   * @inheritdoc
+   */
+  protected def init(lifecycleManager: LifecycleManager) = initEagerWordBindings(lifecycleManager)
+}
+
+object DynamicModule {
+  /**
+   * Standard factory method that accepts function that may initialize DynamicModule' bindings upon creation.
+   * It lets initializing module with function instead of extending it
+   *
+   * {{{
+   *   implicit val injector = DynamicModule({ module =>
+   *      module.bind [Int] identifiedBy 'httpPort to 8081
+   *      module.bind [Server] identifiedBy 'http to HttpServer(inject [String] ('httpHost), inject [Int] ('httpPort))
+   *      module.binding identifiedBy 'database and "local" to MysqlDatabase("my_app")
+   *   })
+   * }}}
+   *
+   * @param initBindingsFn function initializing DynamicModule upon creation
+   * @return initialized DynamicModule
+   */
+  def apply(initBindingsFn: DynamicModule => Unit): Injector = new DynamicModule <| initBindingsFn
+}
+
+/**
+ * Factory for creating injector from command line arguments
+ */
+object Args {
+  /**
+   * Factory method used to initialize  a `Module` with binded command line arguments
+   * @param args array that will be binded to `'args` identifier
+   * @return new `DynamicModule` with a binding defined for command line arguments
+   */
+  def apply(args: Array[String]): Injector = DynamicModule(m => m.bind[Array[String]] identifiedBy 'args toNonLazy args)
+}
+
+/**
+ * Empty injector, used for injector combination or as a filler where injector is required,
+ * but there are no bindings.
+ */
+object NilInjector extends ImmutableInjector {
+  /**
+   * @inheritdoc
+   */
+  def getBinding(identifiers: List[Identifier]) = None
+
+  /**
+   * @inheritdoc
+   */
+  def getBindings(identifiers: List[Identifier]) = Nil
+}
+
+/**
+ * Used to look up for simple bindings in system properties.
+ */
+object SystemPropertiesInjector extends RawInjector {
+  /**
+   * @inheritdoc
+   * @param name system property's name
+   * @return system property defined by `name`
+   */
+  def getRawValue(name: String) = props get name
+}
+
+/**
+ * Used to look for simple bindings in supplied properties (hash table)
+ * @param properties hash table with properties
+ */
+class PropertiesInjector private(properties: Properties) extends RawInjector {
+  /**
+   * @inheritdoc
+   * @param name property's name
+   * @return property defined by `name` as instance of String
+   */
+  def getRawValue(name: String) = Option(properties get name).map(_.asInstanceOf[String])
+}
+
+/**
+ * Factories to handle different type of properties' source.
+ */
+object PropertiesInjector {
+  /**
+   * Factory method to retrieve properties from a file name.
+   * @param fileName name of the file with properties
+   * @return an instance of `PropertiesInjector` with properties from file with supplied file name
+   */
+  def apply(fileName: String): PropertiesInjector = apply(new File(fileName))
+
+  /**
+   * Factory method to retrieve properties from a file.
+   * @param file file with properties
+   * @return an instance of `PropertiesInjector` with properties from supplied file
+   */
+  def apply(file: File): PropertiesInjector = apply(new FileInputStream(file))
+
+  /**
+   * Factory method to retrieve properties from an input stream.
+   * @param stream input stream which will supply properties
+   * @return an instance of `PropertiesInjector` with properties from input stream
+   */
+  def apply(stream: InputStream): PropertiesInjector = apply(new Properties <| (_ load stream))
+
+  /**
+   * Factory method to retrieve properties from a Properties instance.
+   * @param properties `Properties` instance with properties
+   * @return an instance of `PropertiesInjector` with properties supplied `Properties` instance
+   */
+  def apply(properties: Properties): PropertiesInjector = new PropertiesInjector(properties)
+}
+
+/**
+ * Injector with bindings found in supplied typesafe configuration
+ * @param config typesafe configuration to get bindings from
+ */
+class TypesafeConfigInjector private(config: Config) extends RawInjector {
+  /**
+   * @inheritdoc
+   */
+  override protected def discoverBinding(name: String, tpe: Type, ids: List[Identifier]) = {
+    val value = try {
+      if (tpe =:= typeOf[Int]) Some(config.getInt(name))
+      else if (tpe =:= typeOf[List[Int]]) Some(config.getIntList(name).asScala.toList map (_.intValue))
+      else if (tpe =:= typeOf[Integer]) Some(config.getInt(name): java.lang.Integer)
+      else if (tpe =:= typeOf[List[Integer]]) Some(config.getIntList(name).asScala.toList)
+      else if (tpe =:= typeOf[Long]) Some(config.getLong(name))
+      else if (tpe =:= typeOf[List[Long]]) Some(config.getLongList(name).asScala.toList map (_.longValue))
+      else if (tpe =:= typeOf[java.lang.Long]) Some(config.getLong(name): java.lang.Long)
+      else if (tpe =:= typeOf[List[java.lang.Long]]) Some(config.getLongList(name).asScala.toList)
+      else if (tpe =:= typeOf[Double]) Some(config.getDouble(name))
+      else if (tpe =:= typeOf[List[Double]]) Some(config.getDoubleList(name).asScala.toList map (_.doubleValue))
+      else if (tpe =:= typeOf[java.lang.Double]) Some(config.getDouble(name): java.lang.Double)
+      else if (tpe =:= typeOf[List[java.lang.Double]]) Some(config.getDoubleList(name).asScala.toList)
+      else if (tpe =:= typeOf[Boolean]) Some(config.getBoolean(name))
+      else if (tpe =:= typeOf[List[Boolean]]) Some(config.getBooleanList(name).asScala.toList map (_.booleanValue))
+      else if (tpe =:= typeOf[java.lang.Boolean]) Some(config.getBoolean(name): java.lang.Boolean)
+      else if (tpe =:= typeOf[List[java.lang.Boolean]]) Some(config.getBooleanList(name).asScala.toList)
+      else if (tpe =:= typeOf[File]) Some(new File(config.getString(name)))
+      else if (tpe =:= typeOf[List[File]]) Some(config.getStringList(name).asScala.toList map (new File(_)))
+      else if (tpe =:= typeOf[Duration]) Some(Duration(config.getString(name)))
+      else if (tpe =:= typeOf[List[Duration]]) Some(config.getStringList(name).asScala.toList map (Duration(_)))
+      else if (tpe =:= typeOf[String]) Some(config.getString(name))
+      else if (tpe =:= typeOf[List[String]]) Some(config.getStringList(name).asScala.toList)
+      else if (tpe =:= typeOf[Config]) Some(config.getConfig(name))
+      else if (tpe =:= typeOf[List[Config]]) Some(config.getConfigList(name).asScala.toList)
+      else if (tpe =:= typeOf[ConfigValue]) Some(config.getValue(name))
+      else if (tpe =:= typeOf[ConfigList]) Some(config.getList(name))
+      else if (tpe =:= typeOf[ConfigObject]) Some(config.getObject(name))
+      else if (tpe =:= typeOf[List[ConfigObject]]) Some(config.getObjectList(name).asScala.toList)
+      else None
+    } catch {
+      case NonFatal(e) => None
+    }
+
+    value map (RawBinding(_, ids))
+  }
+
+  /**
+   * @inheritdoc
+   */
+  def getRawValue(name: String) = throw new IllegalStateException("Should not be used")
+}
+
+/**
+ * Factories to handle different type of Typesafe config's source.
+ */
+object TypesafeConfigInjector {
+  /**
+   * Initializes injector with application's configuration.
+   * @return initialized injector
+   */
+  def apply(): TypesafeConfigInjector = apply(ConfigFactory.load())
+
+  /**
+   * Initializes injector with the configuration found at `basename`.
+   * @param baseName the base name of configuration file
+   * @return initialized injector
+   */
+  def apply(baseName: String): TypesafeConfigInjector = apply(ConfigFactory.load(baseName))
+
+  /**
+   * Initializes injector with the supplied config.
+   * @param config configuration instance
+   * @return initialized injector
+   */
+  def apply(config: Config): TypesafeConfigInjector = new TypesafeConfigInjector(config)
+}
+
+/**
+ * Abstract `Injector` implementation that may be extended by other injectors that get values from
+ * specific source (command line, typesafe config, properties, etc.)
+ */
+trait RawInjector extends Injector {
+  private var bindingCache: List[Binding] = Nil
+
+  /**
+   * Used to retrieve value from other places than modules (config, system, etc.).
+   * @param name name of the value
+   * @return raw value defined by name
+   */
+  def getRawValue(name: String): Option[String]
+
+  /**
+   * @inheritdoc
+   */
+  def getBinding(identifiers: List[Identifier]) = discoverBinding(identifiers)
+
+  /**
+   * @inheritdoc
+   */
+  def getBindings(identifiers: List[Identifier]) = discoverBinding(identifiers).toList
+
+  /**
+   * Retrieves bindings from cache based on supplied identifiers.
+   * @param ids identifiers describing binding
+   * @return found binding, `None` if binding was not found
+   */
+  protected def discoverBinding(ids: List[Identifier]): Option[Binding] =
+    bindingCache find (_ isDefinedFor ids) orElse {
+      (ids match {
+        case TypeTagIdentifier(c) :: StringIdentifier(name) :: Nil => discoverBinding(name, c, ids)
+        case StringIdentifier(name) :: TypeTagIdentifier(c) :: Nil => discoverBinding(name, c, ids)
+        case _ => None
+      }) match {
+        case res @ Some(binding) =>
+          bindingCache = bindingCache :+ binding
+          res
+        case None => None
+      }
+    }
+
+  /**
+   * Retrieves value by name, converts it to specified type and associates it with supplied identifiers.
+   * @param name name of the value to bind
+   * @param tpe type of the value to bind
+   * @param ids identifiers of the resulting binding
+   * @return option with resulting binding (`None` if binding was not found by name)
+   */
+  protected def discoverBinding(name: String, tpe: Type, ids: List[Identifier] = Nil): Option[Binding] =
+    getRawValue(name) flatMap (convert(_, tpe)) map (RawBinding(_, ids))
+
+  /**
+   * Converts value to a specified type.
+   * @param value supplied value
+   * @param tpe type to convert the value
+   * @return option with converted value (`None` if value could not be converted)
+   */
+  private def convert(value: String, tpe: Type): Option[Any] =
+    try {
+      if (tpe =:= typeOf[Int]) Some(value.toInt)
+      else if (tpe =:= typeOf[Integer]) Some(value.toInt: java.lang.Integer)
+      else if (tpe =:= typeOf[Long]) Some(value.toLong)
+      else if (tpe =:= typeOf[java.lang.Long]) Some(value.toLong: java.lang.Long)
+      else if (tpe =:= typeOf[Double]) Some(value.toDouble)
+      else if (tpe =:= typeOf[java.lang.Double]) Some(value.toDouble: java.lang.Double)
+      else if (tpe =:= typeOf[Boolean]) Some(value.toBoolean)
+      else if (tpe =:= typeOf[java.lang.Boolean]) Some(value.toBoolean: java.lang.Boolean)
+      else if (tpe =:= typeOf[File]) Some(new File(value))
+      else if (tpe =:= typeOf[Duration]) Some(Duration(value))
+      else if (tpe =:= typeOf[String]) Some(value)
+      else None
+    } catch {
+      case NonFatal(e) => None
+    }
+}
+
+/**
+ * Binding with a raw value, not converted to any specific type (value from system properties, configuration, etc.).
+ * @param value value of the binding
+ * @param identifiers identifiers defining the binding
+ */
+case class RawBinding(value: Any, identifiers: List[Identifier]) extends Binding {
+  /**
+   * @inheritdoc
+   */
+  val condition = None
+
+  /**
+   * @inheritdoc
+   */
+  override def get = Some(value)
+
+  /**
+   * @inheritdoc
+   */
+  override def isCacheable = true
+}
+
+/**
+ * Container that transforms a list of bindings into a valid `Injector`
+ * @param bindings function transforming injector into a list of bindings
+ */
+class SimpleContainerInjector(bindings: Injector => List[BindingWithLifecycle]) extends MutableInjectorUser with InjectorWithLifecycle[SimpleContainerInjector] with ShutdownHookLifecycleManager {
+  lazy val preparedBindings = bindings(injector)
+
+  /**
+   * @inheritdoc
+   */
+  def getBindingInternal(identifiers: List[Identifier]) = preparedBindings find (_ isDefinedFor identifiers)
+
+  /**
+   * @inheritdoc
+   */
+  def getBindingsInternal(identifiers: List[Identifier]) = preparedBindings filter (_ isDefinedFor identifiers)
+
+  /**
+   * @inheritdoc
+   */
+  protected def init(lifecycleManager: LifecycleManager) =
+    preparedBindings |> (b => () => b.filter(_.isEager).foreach(_ get lifecycleManager))
 }